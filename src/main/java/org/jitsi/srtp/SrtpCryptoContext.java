--- conflicted
+++ resolved
@@ -549,18 +549,6 @@
         long guessedIndex = guessIndex(seqNo);
         SrtpErrorStatus ret, err;
 
-<<<<<<< HEAD
-        if (policy.getEncType() == SrtpPolicy.AESGCM_ENCRYPTION)
-        {
-            /* We can't skip decryption for GCM, because it's also the authentication. */
-            /*  (Note: in theory it'd be possible to run a GCM auth without the decryption
-             *   part, but I don't know of any GCM cipher APIs which support this.)
-             */
-            skipDecryption = false;
-        }
-
-=======
->>>>>>> 3fbbe2a2
         // Replay control
         if (policy.isReceiveReplayDisabled() || ((err = checkReplay(seqNo, guessedIndex)) == SrtpErrorStatus.OK))
         {
